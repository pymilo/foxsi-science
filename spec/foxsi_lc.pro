FUNCTION	foxsi_lc, data, dt=dt, stop=stop, good=good, energy=energy, year=year, $
					start_time=start_time, end_time=end_time
					
<<<<<<< HEAD
;	Produces a FOXSI lightcurve given a FOXSI level2 data structure.
;	
; INPUTS:
;
;	DATA:		FOXSI level 2 data structure
;	DT:		time bin size (in seconds), default is 10 sec
;	GOOD:		Only return events with error_flag eq 0
;	ENERGY:		Restrict to energy range defined by this 2-element array, default is [4.,15.] keV
;	YEAR:		2012 or 2014, default is 2014
;	START_TIME:	start of time interval (in seconds-since-launch) 
;	END_TIME:	end of time interval (in seconds-since-launch)
;
; History:
;		Created routine sometime in 2014!  LG
;		Jan 2015  Updated for FOXSI-2 flight.
;		March 12 2015	LG	Added START_TIME and END_TIME keywords so that array sizes can be controlled.
;
; Example:
;
	
=======

	;	produces a FOXSI lightcurve given a FOXSI level2 data structure.
	;	DT is the time interval.  Constant for entire curve.
	
	; sample call:
	; get_target_data, 4, d0,d1,d2,d3,d4,d5,d6, /good 
	
	; history:
	;		Created routine sometime in 2014!  LG
	;		Jan 2015  Updated for FOXSI-2 flight.
	;		March 12 2015	LG	Added START_TIME and END_TIME keywords so that array sizes can be controlled.
	COMMON FOXSI_PARAM
>>>>>>> 06f4ccbb
	default, dt, 10		; default time step is 10 sec
	default, energy, [4.,15.]

	; perform cuts.
	data_mod = data
	if keyword_set(good) then data_mod = data_mod[ where( data_mod.error_flag eq 0 ) ]
	if keyword_set(energy) then $
		data_mod = data_mod[ where( data_mod.hit_energy[1] ge energy[0] and $
									data_mod.hit_energy[1] lt energy[1] ) ]
	
	nEvts = n_elements(data_mod)
	
	; determine time range
	times = data_mod.wsmr_time
	t1 = times[0]
	t2 = times[nEvts-1]
	
	; If start and end times are set, use those instead.
	if keyword_set( start_time ) then t1 = start_time + t_launch
	if keyword_set( end_time )   then t2 = end_time   + t_launch	
	
	nInt = fix( (t2 - t1) / dt )
	if nInt eq 0 then begin
		nInt = 1
		dt = t2-t1
	endif
	
	;time_array = times[0] + dt*findgen(nInt+1)
	time_array = t1 + dt*findgen(nInt+1)
	lc = fltarr( nInt )

	for i=0, nInt-1 do begin
		j = where( data_mod.wsmr_time ge time_array[i] and $
				   data_mod.wsmr_time lt time_array[i+1] )
		if j[0] gt -1 then lc[i] = n_elements(j)	
	endfor
	
	time_mean = get_edges(time_array,/mean)
	
	CASE year OF
		2012: date = '2012-nov-02'
		2014: date = '2014-dec-11'
	ENDCASE
	curve=create_struct('time',anytim(date)+time_mean[0],'persec', double(lc[0])/dt)
	curve = replicate(curve, nInt)
	curve.time = anytim(date)+time_mean
	curve.persec = float(lc)/dt
	
	if keyword_set(stop) then stop
	
	return, curve

END<|MERGE_RESOLUTION|>--- conflicted
+++ resolved
@@ -1,28 +1,6 @@
 FUNCTION	foxsi_lc, data, dt=dt, stop=stop, good=good, energy=energy, year=year, $
 					start_time=start_time, end_time=end_time
 					
-<<<<<<< HEAD
-;	Produces a FOXSI lightcurve given a FOXSI level2 data structure.
-;	
-; INPUTS:
-;
-;	DATA:		FOXSI level 2 data structure
-;	DT:		time bin size (in seconds), default is 10 sec
-;	GOOD:		Only return events with error_flag eq 0
-;	ENERGY:		Restrict to energy range defined by this 2-element array, default is [4.,15.] keV
-;	YEAR:		2012 or 2014, default is 2014
-;	START_TIME:	start of time interval (in seconds-since-launch) 
-;	END_TIME:	end of time interval (in seconds-since-launch)
-;
-; History:
-;		Created routine sometime in 2014!  LG
-;		Jan 2015  Updated for FOXSI-2 flight.
-;		March 12 2015	LG	Added START_TIME and END_TIME keywords so that array sizes can be controlled.
-;
-; Example:
-;
-	
-=======
 
 	;	produces a FOXSI lightcurve given a FOXSI level2 data structure.
 	;	DT is the time interval.  Constant for entire curve.
@@ -35,7 +13,6 @@
 	;		Jan 2015  Updated for FOXSI-2 flight.
 	;		March 12 2015	LG	Added START_TIME and END_TIME keywords so that array sizes can be controlled.
 	COMMON FOXSI_PARAM
->>>>>>> 06f4ccbb
 	default, dt, 10		; default time step is 10 sec
 	default, energy, [4.,15.]
 
